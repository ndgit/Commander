--- conflicted
+++ resolved
@@ -87,8 +87,7 @@
             return '\t'.join(args)
 
         custom_fields = '\t'.join([field['name'] + '\t' + field['value'] for field in self.custom_fields])
-<<<<<<< HEAD
-        return tabulate(self.folder, self.title, self.login, self.password, self.link, self.notes.replace('\n', '\\\\n'), custom_fields)
+        return tabulate(self.folder, self.title, self.login, self.password, self.login_url, self.notes.replace('\n', '\\\\n'), custom_fields)
 
     def to_dictionary(self):
         return {
@@ -96,10 +95,7 @@
             'title': self.title,
             'login': self.login,
             'password': self.password,
-            'link': self.link,
+            'login_url': self.login_url,
             'notes': self.notes,
             'custom_fields': self.custom_fields,
-        }
-=======
-        return tabulate(self.folder, self.title, self.login, self.password, self.login_url, self.notes.replace('\n', '\\\\n'), custom_fields)
->>>>>>> 5faa8340
+        }